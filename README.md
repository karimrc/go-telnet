# go-telnet

Package **telnet** provides TELNET and TELNETS client and server implementations, for the Go programming language.


The **telnet** package provides an API in a style similar to the "net/http" library that is part of the Go standard library, including support for "middleware".


(TELNETS is *secure TELNET*, with the TELNET protocol over a secured TLS (or SSL) connection.)


## Documention

Online documentation, which includes examples, can be found at: http://godoc.org/github.com/reiver/go-telnet

[![GoDoc](https://godoc.org/github.com/reiver/go-telnet?status.svg)](https://godoc.org/github.com/reiver/go-telnet)


## Very Simple TELNET Server Example

A very very simple TELNET server is shown in the following code.

This particular TELNET server just echos back to the user anything they "submit" to the server.

(By default, a TELNET client does *not* send anything to the server until the [Enter] key is pressed.
"Submit" means typing something and then pressing the [Enter] key.)

```
package main

import (
	"github.com/reiver/go-telnet"
)

func main() {

	var handler telnet.Handler = telnet.EchoHandler
	
	err := telnet.ListenAndServe(":5555", handler)
	if nil != err {
		//@TODO: Handle this error better.
		panic(err)
	}
}

```

If you wanted to test out this very very simple TELNET server, if you were on the same computer it was
running, you could connect to it using the bash command:
```
telnet localhost 5555
```
(Note that we use the same TCP port number -- "5555" -- as we had in our code. That is important, as the
value used by your TELNET server and the value used by your TELNET client **must** match.)


## Very Simple (Secure) TELNETS Server Example

TELNETS is the secure version of TELNET.

The code to make a TELNETS server is very similar to the code to make a TELNET server. 
(The difference between we use the `telnet.ListenAndServeTLS` func instead of the
`telnet.ListenAndServe` func.)

```
package main

import (
	"github.com/reiver/go-telnet"
)

func main() {

	var handler telnet.Handler = telnet.EchoHandler
	
	err := telnet.ListenAndServeTLS(":5555", "cert.pem", "key.pem", handler)
	if nil != err {
		//@TODO: Handle this error better.
		panic(err)
	}
}

```

If you wanted to test out this very very simple TELNETS server, get the `telnets` client program from here:
https://github.com/reiver/telnets


## TELNET Client Example:
```
package main

import (
	"github.com/reiver/go-telnet"
)

func main() {
	var caller telnet.Caller = telnet.StandardCaller

	//@TOOD: replace "example.net:5555" with address you want to connect to.
	telnet.DialToAndCall("example.net:5555", caller)
}
```


## TELNETS Client Example:
```
package main

import (
	"github.com/reiver/go-telnet"

	"crypto/tls"
)

func main() {
	//@TODO: Configure the TLS connection here, if you need to.
	tlsConfig := &tls.Config{}

	var caller telnet.Caller = telnet.StandardCaller

	//@TOOD: replace "example.net:5555" with address you want to connect to.
	telnet.DialToAndCallTLS("example.net:5555", caller, tlsConfig)
}
```


##  TELNET Shell Server Example

A more useful TELNET servers can be made using the `"github.com/reiver/go-telnet/telsh"` sub-package.

For example:
```
package main


import (
	"github.com/reiver/go-oi"
	"github.com/reiver/go-telnet"
	"github.com/reiver/go-telnet/telsh"

	"io"
	"time"
)


<<<<<<< HEAD
func fiveHandler(stdin io.ReadCloser, stdout io.WriteCloser, stderr io.WriteCloser, args ...string)error {
=======
func fiveHandler(stdin io.ReadCloser, stdout io.WriteCloser, stderr io.WriteCloser, args ...string) error {
>>>>>>> b7358f63
	oi.LongWriteString(stdout, "The number FIVE looks like this: 5\r\n")

	return nil
}

func fiveProducer(ctx telnet.Context, name string, args ...string) telsh.Handler{
	return telsh.PromoteHandlerFunc(fiveHandler)
}



<<<<<<< HEAD
func danceHandler(stdin io.ReadCloser, stdout io.WriteCloser, stderr io.WriteCloser, args ...string)error {
=======
func danceHandler(stdin io.ReadCloser, stdout io.WriteCloser, stderr io.WriteCloser, args ...string) error {
>>>>>>> b7358f63
	for i:=0; i<20; i++ {
		oi.LongWriteString(stdout, "\r⠋")
		time.Sleep(50*time.Millisecond)

		oi.LongWriteString(stdout, "\r⠙")
		time.Sleep(50*time.Millisecond)

		oi.LongWriteString(stdout, "\r⠹")
		time.Sleep(50*time.Millisecond)

		oi.LongWriteString(stdout, "\r⠸")
		time.Sleep(50*time.Millisecond)

		oi.LongWriteString(stdout, "\r⠼")
		time.Sleep(50*time.Millisecond)

		oi.LongWriteString(stdout, "\r⠴")
		time.Sleep(50*time.Millisecond)

		oi.LongWriteString(stdout, "\r⠦")
		time.Sleep(50*time.Millisecond)

		oi.LongWriteString(stdout, "\r⠧")
		time.Sleep(50*time.Millisecond)

		oi.LongWriteString(stdout, "\r⠇")
		time.Sleep(50*time.Millisecond)

		oi.LongWriteString(stdout, "\r⠏")
		time.Sleep(50*time.Millisecond)
	}
	oi.LongWriteString(stdout, "\r \r\n")

	return nil
}

func danceProducer(ctx telnet.Context, name string, args ...string) telsh.Handler{

	return telsh.PromoteHandlerFunc(danceHandler)
}


func main() {

	shellHandler := telsh.NewShellHandler()

	shellHandler.WelcomeMessage = `
 __          __ ______  _        _____   ____   __  __  ______ 
 \ \        / /|  ____|| |      / ____| / __ \ |  \/  ||  ____|
  \ \  /\  / / | |__   | |     | |     | |  | || \  / || |__   
   \ \/  \/ /  |  __|  | |     | |     | |  | || |\/| ||  __|  
    \  /\  /   | |____ | |____ | |____ | |__| || |  | || |____ 
     \/  \/    |______||______| \_____| \____/ |_|  |_||______|

`


	// Register the "five" command.
	commandName     := "five"
	commandProducer := telsh.ProducerFunc(fiveProducer)

	shellHandler.Register(commandName, commandProducer)



	// Register the "dance" command.
	commandName      = "dance"
	commandProducer  = telsh.ProducerFunc(danceProducer)

	shellHandler.Register(commandName, commandProducer)



	shellHandler.Register("dance", telsh.ProducerFunc(danceProducer))

	addr := ":5555"
	if err := telnet.ListenAndServe(addr, shellHandler); nil != err {
		panic(err)
	}
}
```

TELNET servers made using the `"github.com/reiver/go-telnet/telsh"` sub-package will often be more useful
as it makes it easier for you to create a *shell* interface.


# More Information

There is a lot more information about documentation on all this here: http://godoc.org/github.com/reiver/go-telnet

(You should really read those.)
<|MERGE_RESOLUTION|>--- conflicted
+++ resolved
@@ -144,11 +144,8 @@
 )
 
 
-<<<<<<< HEAD
-func fiveHandler(stdin io.ReadCloser, stdout io.WriteCloser, stderr io.WriteCloser, args ...string)error {
-=======
+
 func fiveHandler(stdin io.ReadCloser, stdout io.WriteCloser, stderr io.WriteCloser, args ...string) error {
->>>>>>> b7358f63
 	oi.LongWriteString(stdout, "The number FIVE looks like this: 5\r\n")
 
 	return nil
@@ -160,11 +157,7 @@
 
 
 
-<<<<<<< HEAD
-func danceHandler(stdin io.ReadCloser, stdout io.WriteCloser, stderr io.WriteCloser, args ...string)error {
-=======
 func danceHandler(stdin io.ReadCloser, stdout io.WriteCloser, stderr io.WriteCloser, args ...string) error {
->>>>>>> b7358f63
 	for i:=0; i<20; i++ {
 		oi.LongWriteString(stdout, "\r⠋")
 		time.Sleep(50*time.Millisecond)
